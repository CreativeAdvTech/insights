# Copyright (c) 2022, Frappe Technologies Pvt. Ltd. and contributors
# For license information, please see license.txt

import frappe
from pypika import CustomFunction

from insights import notify
from insights.insights.doctype.insights_team.insights_team import (
    check_data_source_permission,
    check_table_permission,
    get_allowed_resources_for_user,
    get_permission_filter,
)


@frappe.whitelist()
def get_app_version():
    return frappe.get_attr("insights" + ".__version__")


@frappe.whitelist()
def get_data_sources():
    return frappe.get_list(
        "Insights Data Source",
        filters={
            "status": "Active",
            **get_permission_filter("Insights Data Source"),
        },
        fields=["name", "title", "status", "database_type", "creation"],
        order_by="creation desc",
    )


@frappe.whitelist()
def get_data_source(name):
    check_data_source_permission(name)
    doc = frappe.get_doc("Insights Data Source", name)
    tables = get_all_tables(name)
    return {
        "doc": doc.as_dict(),
        "tables": tables,
    }


def get_all_tables(data_source=None):
    if not data_source:
        return []

    return frappe.get_list(
        "Insights Table",
        filters={
            "data_source": data_source,
            **get_permission_filter("Insights Table"),
        },
        fields=["name", "table", "label", "hidden"],
        order_by="hidden asc, label asc",
    )


@frappe.whitelist()
def get_table_columns(data_source, table):
    check_table_permission(data_source, table)

    doc = frappe.get_doc(
        "Insights Table",
        {
            "data_source": data_source,
            "table": table,
        },
    )

    return {"columns": doc.columns}


@frappe.whitelist()
def get_tables(data_source=None):
    if not data_source:
        return []

    check_data_source_permission(data_source)

    return frappe.get_list(
        "Insights Table",
        filters={
            "hidden": 0,
            "data_source": data_source,
            **get_permission_filter("Insights Table"),
        },
        fields=["name", "table", "label"],
        order_by="label asc",
    )


@frappe.whitelist()
def get_dashboard_list():
    dashboards = frappe.get_list(
        "Insights Dashboard",
<<<<<<< HEAD
        filters={**get_permission_filter("Insights Dashboard")},
        fields=["name", "title", "modified"],
=======
        fields=["name", "title", "modified", "_liked_by"],
>>>>>>> f033c681
    )
    for dashboard in dashboards:
        if dashboard._liked_by:
            dashboard["is_favourite"] = frappe.session.user in frappe.as_json(
                dashboard._liked_by
            )
        dashboard["charts"] = frappe.get_all(
            "Insights Dashboard Item",
            filters={"parent": dashboard.name, "item_type": "Chart"},
            pluck="parent",
        )
    return dashboards


@frappe.whitelist()
def create_dashboard(title):
    dashboard = frappe.get_doc({"doctype": "Insights Dashboard", "title": title})
    dashboard.insert()
    return {
        "name": dashboard.name,
        "title": dashboard.title,
    }


@frappe.whitelist()
def get_queries():
    allowed_queries = get_allowed_resources_for_user("Insights Query")
    if not allowed_queries:
        return []

    Query = frappe.qb.DocType("Insights Query")
    QueryTable = frappe.qb.DocType("Insights Query Table")
    QueryChart = frappe.qb.DocType("Insights Query Chart")
    GroupConcat = CustomFunction("Group_Concat", ["column"])
    return (
        frappe.qb.from_(Query)
        .left_join(QueryTable)
        .on(Query.name == QueryTable.parent)
        .left_join(QueryChart)
        .on(QueryChart.query == Query.name)
        .select(
            Query.name,
            Query.title,
            GroupConcat(QueryTable.label).as_("tables"),
            Query.data_source,
            Query.creation,
            QueryChart.type.as_("chart_type"),
        )
        .where(Query.name.isin(allowed_queries))
        .groupby(Query.name)
        .orderby(Query.creation, order=frappe.qb.desc)
    ).run(as_dict=True)


@frappe.whitelist()
def create_query(title, data_source, table):
    check_table_permission(data_source, table.get("value"))

    query = frappe.new_doc("Insights Query")
    query.title = title
    query.data_source = data_source
    query.append(
        "tables",
        {
            "table": table.get("value"),
            "label": table.get("label"),
        },
    )
    query.save()
    return query.name


@frappe.whitelist()
def get_running_jobs(data_source):
    return []


@frappe.whitelist()
def kill_running_job(data_source, query_id):
    return


@frappe.whitelist()
def get_user_info():
    return {
        "user_id": frappe.session.user,
        "permissions": {
            "Query": frappe.has_permission("Insights Query", throw=False),
            "Dashboard": frappe.has_permission("Insights Dashboard", throw=False),
        },
    }


@frappe.whitelist()
def create_table_link(
    data_source, primary_table, foreign_table, primary_key, foreign_key
):

    check_table_permission(data_source, primary_table.get("value"))
    check_table_permission(data_source, foreign_table.get("value"))

    primary = frappe.get_doc(
        "Insights Table",
        {
            "data_source": data_source,
            "table": primary_table.get("table"),
        },
    )
    link = {
        "primary_key": primary_key,
        "foreign_key": foreign_key,
        "foreign_table": foreign_table.get("table"),
        "foreign_table_label": foreign_table.get("label"),
    }
    if not primary.get("table_links", link):
        primary.append("table_links", link)
        primary.save()

    foreign = frappe.get_doc(
        "Insights Table",
        {
            "data_source": data_source,
            "table": foreign_table.get("table"),
        },
    )
    link = {
        "primary_key": foreign_key,
        "foreign_key": primary_key,
        "foreign_table": primary_table.get("table"),
        "foreign_table_label": primary_table.get("label"),
    }
    if not foreign.get("table_links", link):
        foreign.append("table_links", link)
        foreign.save()


@frappe.whitelist()
def get_onboarding_status():
    return {
        "is_onboarded": frappe.db.get_single_value(
            "Insights Settings", "onboarding_complete"
        ),
        "query_created": bool(frappe.db.a_row_exists("Insights Query")),
        "dashboard_created": bool(frappe.db.a_row_exists("Insights Dashboard")),
        "chart_created": bool(
            frappe.db.exists(
                "Insights Query Chart", {"data": ["is", "set"], "type": ["is", "set"]}
            )
        ),
        "chart_added": bool(frappe.db.a_row_exists("Insights Dashboard Item")),
    }


@frappe.whitelist()
def skip_onboarding():
    frappe.db.set_value("Insights Settings", None, "onboarding_complete", 1)


@frappe.whitelist()
def get_dashboard_options(chart):
    allowed_dashboards = get_allowed_resources_for_user("Insights Dashboard")
    if not allowed_dashboards:
        return []

    # find all dashboards that don't have the chart within the allowed dashboards
    Dashboard = frappe.qb.DocType("Insights Dashboard")
    DashboardItem = frappe.qb.DocType("Insights Dashboard Item")

    return (
        frappe.qb.from_(Dashboard)
        .left_join(DashboardItem)
        .on(Dashboard.name == DashboardItem.parent)
        .select(Dashboard.name.as_("value"), Dashboard.title.as_("label"))
        .where(Dashboard.name.isin(allowed_dashboards) & (DashboardItem.chart != chart))
        .groupby(Dashboard.name)
        .run(as_dict=True)
    )


def get_csv_from_base64(encoded_string):
    import base64
    from io import StringIO

    data = encoded_string.split(",")[1]  # remove data uri
    data = base64.b64decode(data)
    data = StringIO(data.decode("unicode_escape"))
    return data


@frappe.whitelist()
def get_columns_from_csv(file):
    import csv

    file_type = file.get("type")
    data = file.get("data")  # base64 encoded

    if file_type == "text/csv":
        data = get_csv_from_base64(data)
        reader = csv.reader(data)
        return next(reader)


def create_csv_file(file):
    file_doc = frappe.new_doc("File")
    file_doc.file_name = file.get("name")
    file_doc.content = get_csv_from_base64(file.get("data")).read()
    file_doc.save(ignore_permissions=True)
    return file_doc


@frappe.whitelist()
def upload_csv(data_source, label, file, if_exists, columns):
    table_import = frappe.new_doc("Insights Table Import")
    table_import.data_source = data_source
    table_import.table_name = frappe.scrub(label)
    table_import.table_label = label
    table_import.if_exists = if_exists
    table_import.source = create_csv_file(file).file_url
    table_import.save()
    table_import.columns = []
    for column in columns:
        table_import.append(
            "columns",
            {
                "column": frappe.scrub(column.get("column")),
                "label": frappe.unscrub(column.get("column")),
                "type": column.get("type"),
            },
        )
    table_import.submit()
    notify(
        **{
            "title": "Success",
            "message": "Table Imported",
            "type": "success",
        }
    )


@frappe.whitelist()
def sync_data_source(data_source: str):
    if not frappe.has_permission("Insights Data Source", "write"):
        frappe.throw("Not allowed", frappe.PermissionError)

    from frappe.utils.scheduler import is_scheduler_inactive

    if is_scheduler_inactive():
        notify(
            **{
                "title": "Error",
                "message": "Scheduler is inactive",
                "type": "error",
            }
        )

    frappe.enqueue(
        _sync_data_source,
        data_source=data_source,
        job_name="sync_data_source",
        queue="long",
        timeout=3600,
        now=True,
    )


def _sync_data_source(data_source):
    notify(
        **{
            "title": "Info",
            "message": "Syncing Data Source",
            "type": "info",
        }
    )
    source = frappe.get_doc("Insights Data Source", data_source)
    source.sync_tables()
    notify(
        **{
            "title": "Success",
            "message": "Data Source Synced",
            "type": "success",
        }
    )


@frappe.whitelist()
def delete_data_source(data_source):
    try:
        frappe.delete_doc("Insights Data Source", data_source)
        notify(
            **{
                "title": "Success",
                "message": "Data Source Deleted",
                "type": "success",
            }
        )
    except frappe.LinkExistsError:
        notify(
            **{
                "type": "error",
                "title": "Cannot delete Data Source",
                "message": "Data Source is linked to a Query or Dashboard",
            }
        )
    except Exception as e:
        notify(
            **{
                "type": "error",
                "title": "Error",
                "message": e,
            }
        )<|MERGE_RESOLUTION|>--- conflicted
+++ resolved
@@ -95,12 +95,8 @@
 def get_dashboard_list():
     dashboards = frappe.get_list(
         "Insights Dashboard",
-<<<<<<< HEAD
         filters={**get_permission_filter("Insights Dashboard")},
-        fields=["name", "title", "modified"],
-=======
         fields=["name", "title", "modified", "_liked_by"],
->>>>>>> f033c681
     )
     for dashboard in dashboards:
         if dashboard._liked_by:
